#pragma once

#include <stdint.h>
#include <stdbool.h>
#include <stdlib.h>
#include <stdio.h>
#include <string.h>

<<<<<<< HEAD
typedef struct APIKey   { long _handle; } APIKeyRef_t;
typedef struct Uplink   { long _handle; } UplinkRef_t;
typedef struct Project  { long _handle; } ProjectRef_t;
typedef struct Bucket   { long _handle; } BucketRef_t;
typedef struct Map      { long _handle; } MapRef_t;
typedef struct Object   { long _handle; } ObjectRef_t;

typedef int64_t time_t;
=======
typedef struct APIKey   { long _handle; } APIKeyRef;
typedef struct Uplink   { long _handle; } UplinkRef;
typedef struct Project  { long _handle; } ProjectRef;
typedef struct Bucket   { long _handle; } BucketRef;

typedef int64_t time;
>>>>>>> e58a06bd

typedef struct UplinkConfig {
    struct {
        struct {
            bool SkipPeerCAWhitelist;
        } TLS;
    } Volatile;
<<<<<<< HEAD
} UplinkConfig_t;
=======
} UplinkConfig;
>>>>>>> e58a06bd

typedef struct EncryptionParameters {
    uint8_t cipher_suite;
    int32_t block_size;
<<<<<<< HEAD
} EncryptionParameters_t;
=======
} EncryptionParameters;
>>>>>>> e58a06bd

typedef struct RedundancyScheme {
    uint8_t algorithm;
    int32_t share_size;
    int16_t required_shares;
    int16_t repair_shares;
    int16_t optimal_shares;
    int16_t total_shares;
<<<<<<< HEAD
} RedundancyScheme_t;
=======
} RedundancyScheme;
>>>>>>> e58a06bd

typedef struct BucketInfo {
    char    *name;

    int64_t created;
    uint8_t path_cipher;
    uint64_t segment_size;

<<<<<<< HEAD
    EncryptionParameters_t encryption_parameters;
    RedundancyScheme_t     redundancy_scheme;
} BucketInfo_t;
=======
    EncryptionParameters encryption_parameters;
    RedundancyScheme     redundancy_scheme;
} BucketInfo;
>>>>>>> e58a06bd

typedef struct BucketConfig {
    uint8_t path_cipher;

<<<<<<< HEAD
    EncryptionParameters_t encryption_parameters;
    RedundancyScheme_t     redundancy_scheme;
} BucketConfig_t;
=======
    EncryptionParameters encryption_parameters;
    RedundancyScheme     redundancy_scheme;
} BucketConfig;
>>>>>>> e58a06bd

typedef struct BucketListOptions {
    char    *cursor;
    int8_t  direction;
    int64_t limit;
<<<<<<< HEAD
} BucketListOptions_t;

typedef struct BucketList {
    bool       more;
    BucketInfo_t *items;
    int32_t    length;
} BucketList_t;

typedef struct EncryptionAccess {
    char key[32];
} EncryptionAccess_t;

typedef struct ObjectInfo {
    uint32_t   version;
    BucketInfo_t bucket;
    char       *path;
    bool       is_prefix;
    MapRef_t        metadata;
    char       *content_type;
    time_t     created;
    time_t     modified;
    time_t     expires;
} ObjectInfo_t;

typedef struct ObjectList {
    char *bucket;
    char *prefix;
    bool more;
    // TODO: use Slice_t{void *items; length int32;?
    ObjectInfo_t *items;
    int32_t length;
} ObjectList_t;

typedef struct UploadOptions {
    char *content_type;
    MapRef_t    metadata;
    time_t expires;
} UploadOptions_t;

typedef struct ListOptions {
    char *prefix;
    char *cursor;
    char delimiter;
    bool recursive;
    int8_t direction;
    int64_t limit;
} ListOptions_t;

typedef struct ObjectMeta {
    char *bucket;
    char *path;
    bool is_prefix;
    char *content_type;
    MapRef_t meta_data;
    time_t created;
    time_t modified;
    time_t expires;
    uint64_t size;
    uint8_t *checksum_bytes;
    uint64_t checksum_length;
} ObjectMeta_t;
=======
} BucketListOptions;

typedef struct BucketList {
    bool       more;
    BucketInfo *items;
    int32_t    length;
} BucketList;

typedef struct EncryptionAccess {
    char key[32];
} EncryptionAccess;
>>>>>>> e58a06bd
<|MERGE_RESOLUTION|>--- conflicted
+++ resolved
@@ -5,24 +5,14 @@
 #include <stdlib.h>
 #include <stdio.h>
 #include <string.h>
+#include <time.h>
 
-<<<<<<< HEAD
-typedef struct APIKey   { long _handle; } APIKeyRef_t;
-typedef struct Uplink   { long _handle; } UplinkRef_t;
-typedef struct Project  { long _handle; } ProjectRef_t;
-typedef struct Bucket   { long _handle; } BucketRef_t;
-typedef struct Map      { long _handle; } MapRef_t;
-typedef struct Object   { long _handle; } ObjectRef_t;
-
-typedef int64_t time_t;
-=======
 typedef struct APIKey   { long _handle; } APIKeyRef;
 typedef struct Uplink   { long _handle; } UplinkRef;
 typedef struct Project  { long _handle; } ProjectRef;
 typedef struct Bucket   { long _handle; } BucketRef;
-
-typedef int64_t time;
->>>>>>> e58a06bd
+typedef struct Map      { long _handle; } MapRef;
+typedef struct Object   { long _handle; } ObjectRef;
 
 typedef struct UplinkConfig {
     struct {
@@ -30,20 +20,12 @@
             bool SkipPeerCAWhitelist;
         } TLS;
     } Volatile;
-<<<<<<< HEAD
-} UplinkConfig_t;
-=======
 } UplinkConfig;
->>>>>>> e58a06bd
 
 typedef struct EncryptionParameters {
     uint8_t cipher_suite;
     int32_t block_size;
-<<<<<<< HEAD
-} EncryptionParameters_t;
-=======
 } EncryptionParameters;
->>>>>>> e58a06bd
 
 typedef struct RedundancyScheme {
     uint8_t algorithm;
@@ -52,11 +34,7 @@
     int16_t repair_shares;
     int16_t optimal_shares;
     int16_t total_shares;
-<<<<<<< HEAD
-} RedundancyScheme_t;
-=======
 } RedundancyScheme;
->>>>>>> e58a06bd
 
 typedef struct BucketInfo {
     char    *name;
@@ -65,96 +43,21 @@
     uint8_t path_cipher;
     uint64_t segment_size;
 
-<<<<<<< HEAD
-    EncryptionParameters_t encryption_parameters;
-    RedundancyScheme_t     redundancy_scheme;
-} BucketInfo_t;
-=======
     EncryptionParameters encryption_parameters;
     RedundancyScheme     redundancy_scheme;
 } BucketInfo;
->>>>>>> e58a06bd
 
 typedef struct BucketConfig {
     uint8_t path_cipher;
 
-<<<<<<< HEAD
-    EncryptionParameters_t encryption_parameters;
-    RedundancyScheme_t     redundancy_scheme;
-} BucketConfig_t;
-=======
     EncryptionParameters encryption_parameters;
     RedundancyScheme     redundancy_scheme;
 } BucketConfig;
->>>>>>> e58a06bd
 
 typedef struct BucketListOptions {
     char    *cursor;
     int8_t  direction;
     int64_t limit;
-<<<<<<< HEAD
-} BucketListOptions_t;
-
-typedef struct BucketList {
-    bool       more;
-    BucketInfo_t *items;
-    int32_t    length;
-} BucketList_t;
-
-typedef struct EncryptionAccess {
-    char key[32];
-} EncryptionAccess_t;
-
-typedef struct ObjectInfo {
-    uint32_t   version;
-    BucketInfo_t bucket;
-    char       *path;
-    bool       is_prefix;
-    MapRef_t        metadata;
-    char       *content_type;
-    time_t     created;
-    time_t     modified;
-    time_t     expires;
-} ObjectInfo_t;
-
-typedef struct ObjectList {
-    char *bucket;
-    char *prefix;
-    bool more;
-    // TODO: use Slice_t{void *items; length int32;?
-    ObjectInfo_t *items;
-    int32_t length;
-} ObjectList_t;
-
-typedef struct UploadOptions {
-    char *content_type;
-    MapRef_t    metadata;
-    time_t expires;
-} UploadOptions_t;
-
-typedef struct ListOptions {
-    char *prefix;
-    char *cursor;
-    char delimiter;
-    bool recursive;
-    int8_t direction;
-    int64_t limit;
-} ListOptions_t;
-
-typedef struct ObjectMeta {
-    char *bucket;
-    char *path;
-    bool is_prefix;
-    char *content_type;
-    MapRef_t meta_data;
-    time_t created;
-    time_t modified;
-    time_t expires;
-    uint64_t size;
-    uint8_t *checksum_bytes;
-    uint64_t checksum_length;
-} ObjectMeta_t;
-=======
 } BucketListOptions;
 
 typedef struct BucketList {
@@ -166,4 +69,52 @@
 typedef struct EncryptionAccess {
     char key[32];
 } EncryptionAccess;
->>>>>>> e58a06bd
+
+typedef struct ObjectInfo {
+    uint32_t   version;
+    BucketInfo_t bucket;
+    char       *path;
+    bool       is_prefix;
+    MapRef        metadata;
+    char       *content_type;
+    time_t     created;
+    time_t     modified;
+    time_t     expires;
+} ObjectInfo;
+
+typedef struct ObjectList {
+    char *bucket;
+    char *prefix;
+    bool more;
+    ObjectInfo *items;
+    int32_t length;
+} ObjectList;
+
+typedef struct UploadOptions {
+    char *content_type;
+    MapRef    metadata;
+    time_t expires;
+} UploadOptions;
+
+typedef struct ListOptions {
+    char *prefix;
+    char *cursor;
+    char delimiter;
+    bool recursive;
+    int8_t direction;
+    int64_t limit;
+} ListOptions;
+
+typedef struct ObjectMeta {
+    char *bucket;
+    char *path;
+    bool is_prefix;
+    char *content_type;
+    MapRef meta_data;
+    time_t created;
+    time_t modified;
+    time_t expires;
+    uint64_t size;
+    uint8_t *checksum_bytes;
+    uint64_t checksum_length;
+} ObjectMeta;