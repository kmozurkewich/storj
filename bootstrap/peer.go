--- conflicted
+++ resolved
@@ -94,16 +94,12 @@
 	var err error
 
 	{
-<<<<<<< HEAD
-		peer.Version = version.NewService(&config.Version, &versionInfo, "Bootstrap")
-=======
 		test := version.Info{}
 		if test != versionInfo {
 			peer.Log.Sugar().Debugf("Binary Version: %s with CommitHash %s, built at %s as Release %v",
 				versionInfo.Version.String(), versionInfo.CommitHash, versionInfo.Timestamp.String(), versionInfo.Release)
 			peer.Version = version.NewService(config.Version, versionInfo, "Bootstrap")
 		}
->>>>>>> 2cf86703
 	}
 
 	{ // setup listener and server
@@ -193,14 +189,10 @@
 	group, ctx := errgroup.WithContext(ctx)
 
 	group.Go(func() error {
-<<<<<<< HEAD
-		return ignoreCancel(peer.Version.Run(ctx))
-=======
 		if peer.Version != nil {
 			return ignoreCancel(peer.Version.Run(ctx))
 		}
 		return nil
->>>>>>> 2cf86703
 	})
 	group.Go(func() error {
 		return ignoreCancel(peer.Kademlia.Service.Bootstrap(ctx))
