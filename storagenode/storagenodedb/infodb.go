// Copyright (C) 2019 Storj Labs, Inc.
// See LICENSE for copying information.

package storagenodedb

import (
	"context"
	"database/sql"
	"database/sql/driver"
	"fmt"
	"math/rand"
	"os"
	"path/filepath"
	"time"

	"github.com/zeebo/errs"
	"go.uber.org/zap"
	"gopkg.in/spacemonkeygo/monkit.v2"

	"storj.io/storj/internal/dbutil"
	"storj.io/storj/internal/dbutil/utccheck"
	"storj.io/storj/internal/migrate"
)

// ErrInfo is the default error class for InfoDB
var ErrInfo = errs.Class("infodb")

// SQLDB defines interface that matches *sql.DB
// this is such that we can use utccheck.DB for the backend
//
// TODO: wrap the connector instead of *sql.DB
type SQLDB interface {
	Begin() (*sql.Tx, error)
	BeginTx(ctx context.Context, opts *sql.TxOptions) (*sql.Tx, error)
	Close() error
	Conn(ctx context.Context) (*sql.Conn, error)
	Driver() driver.Driver
	Exec(query string, args ...interface{}) (sql.Result, error)
	ExecContext(ctx context.Context, query string, args ...interface{}) (sql.Result, error)
	Ping() error
	PingContext(ctx context.Context) error
	Prepare(query string) (*sql.Stmt, error)
	PrepareContext(ctx context.Context, query string) (*sql.Stmt, error)
	Query(query string, args ...interface{}) (*sql.Rows, error)
	QueryContext(ctx context.Context, query string, args ...interface{}) (*sql.Rows, error)
	QueryRow(query string, args ...interface{}) *sql.Row
	QueryRowContext(ctx context.Context, query string, args ...interface{}) *sql.Row
	SetConnMaxLifetime(d time.Duration)
	SetMaxIdleConns(n int)
	SetMaxOpenConns(n int)
}

// InfoDB implements information database for piecestore.
type InfoDB struct {
	db                SQLDB
	bandwidthdb       bandwidthdb
	v0PieceInfo       v0PieceInfo
	pieceExpirationDB pieceExpirationDB
	location          string
}

// newInfo creates or opens InfoDB at the specified path.
func newInfo(path string) (*InfoDB, error) {
	if err := os.MkdirAll(filepath.Dir(path), 0700); err != nil {
		return nil, err
	}

	db, err := sql.Open("sqlite3", "file:"+path+"?_journal=WAL&_busy_timeout=10000")
	if err != nil {
		return nil, ErrInfo.Wrap(err)
	}

	dbutil.Configure(db, mon)

	infoDb := &InfoDB{db: db}
<<<<<<< HEAD
	infoDb.v0PieceInfo = v0PieceInfo{InfoDB: infoDb}
	infoDb.bandwidthdb = bandwidthdb{InfoDB: infoDb, loop: sync2.NewCycle(time.Hour)}
	infoDb.pieceExpirationDB = pieceExpirationDB{InfoDB: infoDb}
=======
	infoDb.pieceinfo = pieceinfo{InfoDB: infoDb}
	infoDb.bandwidthdb = bandwidthdb{InfoDB: infoDb}
>>>>>>> 8f8b13ab
	infoDb.location = path

	return infoDb, nil
}

// NewInfoTest creates a new inmemory InfoDB.
func NewInfoTest() (*InfoDB, error) {
	// create memory DB with a shared cache and a unique name to avoid collisions
	db, err := sql.Open("sqlite3", fmt.Sprintf("file:memdb%d?mode=memory&cache=shared", rand.Int63()))
	if err != nil {
		return nil, ErrInfo.Wrap(err)
	}

	// Set max idle and max open to 1 to control concurrent access to the memory DB
	// Setting max open higher than 1 results in table locked errors
	db.SetMaxIdleConns(1)
	db.SetMaxOpenConns(1)
	db.SetConnMaxLifetime(-1)

	mon.Chain("db_stats", monkit.StatSourceFunc(
		func(cb func(name string, val float64)) {
			monkit.StatSourceFromStruct(db.Stats()).Stats(cb)
		}))

	infoDb := &InfoDB{db: utccheck.New(db)}
<<<<<<< HEAD
	infoDb.v0PieceInfo = v0PieceInfo{InfoDB: infoDb}
	infoDb.bandwidthdb = bandwidthdb{InfoDB: infoDb, loop: sync2.NewCycle(time.Hour)}
	infoDb.pieceExpirationDB = pieceExpirationDB{InfoDB: infoDb}
=======
	infoDb.pieceinfo = pieceinfo{InfoDB: infoDb}
	infoDb.bandwidthdb = bandwidthdb{InfoDB: infoDb}
>>>>>>> 8f8b13ab

	return infoDb, nil
}

// Close closes any resources.
func (db *InfoDB) Close() error {
	return db.db.Close()
}

// CreateTables creates any necessary tables.
func (db *InfoDB) CreateTables(log *zap.Logger) error {
	migration := db.Migration()
	return migration.Run(log.Named("migration"), db)
}

// RawDB returns access to the raw database, only for migration tests.
func (db *InfoDB) RawDB() SQLDB { return db.db }

// Begin begins transaction
func (db *InfoDB) Begin() (*sql.Tx, error) { return db.db.Begin() }

// Rebind rebind parameters
func (db *InfoDB) Rebind(s string) string { return s }

// Schema returns schema
func (db *InfoDB) Schema() string { return "" }

// Migration returns table migrations.
func (db *InfoDB) Migration() *migrate.Migration {
	return &migrate.Migration{
		Table: "versions",
		Steps: []*migrate.Step{
			{
				Description: "Initial setup",
				Version:     0,
				Action: migrate.SQL{
					// table for keeping serials that need to be verified against
					`CREATE TABLE used_serial (
						satellite_id  BLOB NOT NULL,
						serial_number BLOB NOT NULL,
						expiration    TIMESTAMP NOT NULL
					)`,
					// primary key on satellite id and serial number
					`CREATE UNIQUE INDEX pk_used_serial ON used_serial(satellite_id, serial_number)`,
					// expiration index to allow fast deletion
					`CREATE INDEX idx_used_serial ON used_serial(expiration)`,

					// certificate table for storing uplink/satellite certificates
					`CREATE TABLE certificate (
						cert_id       INTEGER PRIMARY KEY AUTOINCREMENT NOT NULL,
						node_id       BLOB        NOT NULL, -- same NodeID can have multiple valid leaf certificates
						peer_identity BLOB UNIQUE NOT NULL  -- PEM encoded
					)`,

					// table for storing piece meta info
					`CREATE TABLE pieceinfo (
						satellite_id     BLOB      NOT NULL,
						piece_id         BLOB      NOT NULL,
						piece_size       BIGINT    NOT NULL,
						piece_expiration TIMESTAMP, -- date when it can be deleted

						uplink_piece_hash BLOB    NOT NULL, -- serialized pb.PieceHash signed by uplink
						uplink_cert_id    INTEGER NOT NULL,

						FOREIGN KEY(uplink_cert_id) REFERENCES certificate(cert_id)
					)`,
					// primary key by satellite id and piece id
					`CREATE UNIQUE INDEX pk_pieceinfo ON pieceinfo(satellite_id, piece_id)`,

					// table for storing bandwidth usage
					`CREATE TABLE bandwidth_usage (
						satellite_id  BLOB    NOT NULL,
						action        INTEGER NOT NULL,
						amount        BIGINT  NOT NULL,
						created_at    TIMESTAMP NOT NULL
					)`,
					`CREATE INDEX idx_bandwidth_usage_satellite ON bandwidth_usage(satellite_id)`,
					`CREATE INDEX idx_bandwidth_usage_created   ON bandwidth_usage(created_at)`,

					// table for storing all unsent orders
					`CREATE TABLE unsent_order (
						satellite_id  BLOB NOT NULL,
						serial_number BLOB NOT NULL,

						order_limit_serialized BLOB      NOT NULL, -- serialized pb.OrderLimit
						order_serialized       BLOB      NOT NULL, -- serialized pb.Order
						order_limit_expiration TIMESTAMP NOT NULL, -- when is the deadline for sending it

						uplink_cert_id INTEGER NOT NULL,

						FOREIGN KEY(uplink_cert_id) REFERENCES certificate(cert_id)
					)`,
					`CREATE UNIQUE INDEX idx_orders ON unsent_order(satellite_id, serial_number)`,

					// table for storing all sent orders
					`CREATE TABLE order_archive (
						satellite_id  BLOB NOT NULL,
						serial_number BLOB NOT NULL,

						order_limit_serialized BLOB NOT NULL, -- serialized pb.OrderLimit
						order_serialized       BLOB NOT NULL, -- serialized pb.Order

						uplink_cert_id INTEGER NOT NULL,

						status      INTEGER   NOT NULL, -- accepted, rejected, confirmed
						archived_at TIMESTAMP NOT NULL, -- when was it rejected

						FOREIGN KEY(uplink_cert_id) REFERENCES certificate(cert_id)
					)`,
					`CREATE INDEX idx_order_archive_satellite ON order_archive(satellite_id)`,
					`CREATE INDEX idx_order_archive_status ON order_archive(status)`,
				},
			},
			{
				Description: "Network Wipe #2",
				Version:     1,
				Action: migrate.SQL{
					`UPDATE pieceinfo SET piece_expiration = '2019-05-09 00:00:00.000000+00:00'`,
				},
			},
			{
				Description: "Add tracking of deletion failures.",
				Version:     2,
				Action: migrate.SQL{
					`ALTER TABLE pieceinfo ADD COLUMN deletion_failed_at TIMESTAMP`,
				},
			},
			{
				Description: "Add vouchersDB for storing and retrieving vouchers.",
				Version:     3,
				Action: migrate.SQL{
					`CREATE TABLE vouchers (
						satellite_id BLOB PRIMARY KEY NOT NULL,
						voucher_serialized BLOB NOT NULL,
						expiration TIMESTAMP NOT NULL
					)`,
				},
			},
			{
				Description: "Add index on pieceinfo expireation",
				Version:     4,
				Action: migrate.SQL{
					`CREATE INDEX idx_pieceinfo_expiration ON pieceinfo(piece_expiration)`,
					`CREATE INDEX idx_pieceinfo_deletion_failed ON pieceinfo(deletion_failed_at)`,
				},
			},
			{
				Description: "Partial Network Wipe - Tardigrade Satellites",
				Version:     5,
				Action: migrate.SQL{
					`UPDATE pieceinfo SET piece_expiration = '2019-06-25 00:00:00.000000+00:00' WHERE satellite_id
						IN (x'84A74C2CD43C5BA76535E1F42F5DF7C287ED68D33522782F4AFABFDB40000000',
							x'A28B4F04E10BAE85D67F4C6CB82BF8D4C0F0F47A8EA72627524DEB6EC0000000',
							x'AF2C42003EFC826AB4361F73F9D890942146FE0EBE806786F8E7190800000000'
					)`,
				},
			},
			{
				Description: "Add creation date.",
				Version:     6,
				Action: migrate.SQL{
					`ALTER TABLE pieceinfo ADD COLUMN piece_creation TIMESTAMP NOT NULL DEFAULT 'epoch'`,
				},
			},
			{
				Description: "Drop certificate table.",
				Version:     7,
				Action: migrate.SQL{
					`DROP TABLE certificate`,
					`CREATE TABLE certificate (cert_id INTEGER)`,
				},
			},
			{
				Description: "Drop old used serials and remove pieceinfo_deletion_failed index.",
				Version:     8,
				Action: migrate.SQL{
					`DELETE FROM used_serial`,
					`DROP INDEX idx_pieceinfo_deletion_failed`,
				},
			},
			{
				Description: "Add order limit table.",
				Version:     9,
				Action: migrate.SQL{
					`ALTER TABLE pieceinfo ADD COLUMN order_limit BLOB NOT NULL DEFAULT X''`,
				},
			},
			{
				Description: "Optimize index usage.",
				Version:     10,
				Action: migrate.SQL{
					`DROP INDEX idx_pieceinfo_expiration`,
					`DROP INDEX idx_order_archive_satellite`,
					`DROP INDEX idx_order_archive_status`,
					`CREATE INDEX idx_pieceinfo_expiration ON pieceinfo(piece_expiration) WHERE piece_expiration IS NOT NULL`,
				},
			},
			{
				Description: "Create bandwidth_usage_rollup table.",
				Version:     11,
				Action: migrate.SQL{
					`CREATE TABLE bandwidth_usage_rollups (
										interval_start	TIMESTAMP NOT NULL,
										satellite_id  	BLOB    NOT NULL,
										action        	INTEGER NOT NULL,
										amount        	BIGINT  NOT NULL,
										PRIMARY KEY ( interval_start, satellite_id, action )
									)`,
				},
			},
			{
				Description: "Clear Tables from Alpha data",
				Version:     12,
				Action: migrate.SQL{
					`DROP TABLE pieceinfo`,
					`DROP TABLE used_serial`,
					`DROP TABLE order_archive`,
					`CREATE TABLE pieceinfo_ (
						satellite_id     BLOB      NOT NULL,
						piece_id         BLOB      NOT NULL,
						piece_size       BIGINT    NOT NULL,
						piece_expiration TIMESTAMP,

						order_limit       BLOB    NOT NULL,
						uplink_piece_hash BLOB    NOT NULL,
						uplink_cert_id    INTEGER NOT NULL,

						deletion_failed_at TIMESTAMP,
						piece_creation TIMESTAMP NOT NULL,

						FOREIGN KEY(uplink_cert_id) REFERENCES certificate(cert_id)
					)`,
					`CREATE UNIQUE INDEX pk_pieceinfo_ ON pieceinfo_(satellite_id, piece_id)`,
					`CREATE INDEX idx_pieceinfo__expiration ON pieceinfo_(piece_expiration) WHERE piece_expiration IS NOT NULL`,
					`CREATE TABLE used_serial_ (
						satellite_id  BLOB NOT NULL,
						serial_number BLOB NOT NULL,
						expiration    TIMESTAMP NOT NULL
					)`,
					`CREATE UNIQUE INDEX pk_used_serial_ ON used_serial_(satellite_id, serial_number)`,
					`CREATE INDEX idx_used_serial_ ON used_serial_(expiration)`,
					`CREATE TABLE order_archive_ (
						satellite_id  BLOB NOT NULL,
						serial_number BLOB NOT NULL,

						order_limit_serialized BLOB NOT NULL,
						order_serialized       BLOB NOT NULL,

						uplink_cert_id INTEGER NOT NULL,

						status      INTEGER   NOT NULL,
						archived_at TIMESTAMP NOT NULL,

						FOREIGN KEY(uplink_cert_id) REFERENCES certificate(cert_id)
					)`,
				},
			},
			{
				Description: "Free Storagenodes from trash data",
				Version:     13,
				Action: migrate.Func(func(log *zap.Logger, mgdb migrate.DB, tx *sql.Tx) error {
					// When using inmemory DB, skip deletion process
					if db.location == "" {
						return nil
					}

					err := os.RemoveAll(filepath.Join(filepath.Dir(db.location), "blob/ukfu6bhbboxilvt7jrwlqk7y2tapb5d2r2tsmj2sjxvw5qaaaaaa")) // us-central1
					if err != nil {
						log.Sugar().Debug(err)
					}
					err = os.RemoveAll(filepath.Join(filepath.Dir(db.location), "blob/v4weeab67sbgvnbwd5z7tweqsqqun7qox2agpbxy44mqqaaaaaaa")) // europe-west1
					if err != nil {
						log.Sugar().Debug(err)
					}
					err = os.RemoveAll(filepath.Join(filepath.Dir(db.location), "blob/qstuylguhrn2ozjv4h2c6xpxykd622gtgurhql2k7k75wqaaaaaa")) // asia-east1
					if err != nil {
						log.Sugar().Debug(err)
					}
					err = os.RemoveAll(filepath.Join(filepath.Dir(db.location), "blob/abforhuxbzyd35blusvrifvdwmfx4hmocsva4vmpp3rgqaaaaaaa")) // "tothemoon (stefan)"
					if err != nil {
						log.Sugar().Debug(err)
					}
					// To prevent the node from starting up, we just log errors and return nil
					return nil
				}),
			},
			{
				Description: "Free Storagenodes from orphaned tmp data",
				Version:     14,
				Action: migrate.Func(func(log *zap.Logger, mgdb migrate.DB, tx *sql.Tx) error {
					// When using inmemory DB, skip deletion process
					if db.location == "" {
						return nil
					}

					err := os.RemoveAll(filepath.Join(filepath.Dir(db.location), "tmp"))
					if err != nil {
						log.Sugar().Debug(err)
					}
					// To prevent the node from starting up, we just log errors and return nil
					return nil
				}),
			},
			{
				Description: "Start piece_expirations table, deprecate pieceinfo table",
				Version:     15,
				Action: migrate.SQL{
					// new table to hold expiration data (and only expirations. no other pieceinfo)
					`CREATE TABLE piece_expirations (
						satellite_id       BLOB      NOT NULL,
						piece_id           BLOB      NOT NULL,
						piece_expiration   TIMESTAMP NOT NULL, -- date when it can be deleted
						deletion_failed_at TIMESTAMP,
						PRIMARY KEY (satellite_id, piece_id)
					)`,
					`CREATE INDEX idx_piece_expirations_piece_expiration ON piece_expirations(piece_expiration)`,
					`CREATE INDEX idx_piece_expirations_deletion_failed_at ON piece_expirations(deletion_failed_at)`,
				},
			},
		},
	}
}<|MERGE_RESOLUTION|>--- conflicted
+++ resolved
@@ -73,14 +73,9 @@
 	dbutil.Configure(db, mon)
 
 	infoDb := &InfoDB{db: db}
-<<<<<<< HEAD
 	infoDb.v0PieceInfo = v0PieceInfo{InfoDB: infoDb}
-	infoDb.bandwidthdb = bandwidthdb{InfoDB: infoDb, loop: sync2.NewCycle(time.Hour)}
+	infoDb.bandwidthdb = bandwidthdb{InfoDB: infoDb}
 	infoDb.pieceExpirationDB = pieceExpirationDB{InfoDB: infoDb}
-=======
-	infoDb.pieceinfo = pieceinfo{InfoDB: infoDb}
-	infoDb.bandwidthdb = bandwidthdb{InfoDB: infoDb}
->>>>>>> 8f8b13ab
 	infoDb.location = path
 
 	return infoDb, nil
@@ -106,14 +101,9 @@
 		}))
 
 	infoDb := &InfoDB{db: utccheck.New(db)}
-<<<<<<< HEAD
 	infoDb.v0PieceInfo = v0PieceInfo{InfoDB: infoDb}
-	infoDb.bandwidthdb = bandwidthdb{InfoDB: infoDb, loop: sync2.NewCycle(time.Hour)}
+	infoDb.bandwidthdb = bandwidthdb{InfoDB: infoDb}
 	infoDb.pieceExpirationDB = pieceExpirationDB{InfoDB: infoDb}
-=======
-	infoDb.pieceinfo = pieceinfo{InfoDB: infoDb}
-	infoDb.bandwidthdb = bandwidthdb{InfoDB: infoDb}
->>>>>>> 8f8b13ab
 
 	return infoDb, nil
 }
